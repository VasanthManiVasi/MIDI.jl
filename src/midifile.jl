--- conflicted
+++ resolved
@@ -17,7 +17,6 @@
     MIDIFile() = new(0,96,MIDITrack[])
 end
 
-<<<<<<< HEAD
 function readMIDIfileastype0(filename::AbstractString)
 	MIDIfile = readMIDIfile(filename)
 	if MIDIfile.format == 1
@@ -26,13 +25,10 @@
 	MIDIfile
 end
 
-# Reads a file into a MIDIFile data type
-=======
 """
     readMIDIfile(filename::AbstractString)
 Read a file into a MIDIFile data type.
 """
->>>>>>> e45989f3
 function readMIDIfile(filename::AbstractString)
     f = open(filename)
 
@@ -79,10 +75,4 @@
     map(track->writetrack(f, track), data.tracks)
 
     close(f)
-<<<<<<< HEAD
-end
-
-export MIDIFile, readMIDIfile, writeMIDIfile, readMIDIfileastype0
-=======
-end
->>>>>>> e45989f3
+end